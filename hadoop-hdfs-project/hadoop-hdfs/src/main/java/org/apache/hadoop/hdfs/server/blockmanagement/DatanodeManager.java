--- conflicted
+++ resolved
@@ -1386,12 +1386,7 @@
           BlockRecoveryCommand brCommand = new BlockRecoveryCommand(
               blocks.length);
           for (BlockInfo b : blocks) {
-<<<<<<< HEAD
-            final BlockUnderConstructionFeature uc =
-                b.getUnderConstructionFeature();
-=======
             BlockUnderConstructionFeature uc = b.getUnderConstructionFeature();
->>>>>>> cbb24953
             assert uc != null;
             final DatanodeStorageInfo[] storages = uc.getExpectedStorageLocations();
             // Skip stale nodes during recovery - not heart beated for some time (30s by default).
